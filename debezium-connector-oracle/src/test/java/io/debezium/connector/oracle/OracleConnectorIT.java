--- conflicted
+++ resolved
@@ -428,9 +428,6 @@
         VerifyRecord.isValidTombstone(testTableRecords.get(6));
     }
 
-<<<<<<< HEAD
-=======
-    @Test
     @FixFor("DBZ-835")
     public void deleteWithoutTombstone() throws Exception {
         Configuration config = TestHelper.defaultConfig()
@@ -473,8 +470,6 @@
         VerifyRecord.isValidInsert(testTableRecords.get(2), "ID", 2);
     }
 
-    @Test
->>>>>>> 5e89dcd0
     public void shouldReadChangeStreamForTableCreatedWhileStreaming() throws Exception {
         TestHelper.dropTable(connection, "debezium.customer2");
         Configuration config = builder.with(RelationalDatabaseConnectorConfig.TABLE_WHITELIST, "ORCLPDB1\\.DEBEZIUM\\.CUSTOMER2")
