--- conflicted
+++ resolved
@@ -83,22 +83,7 @@
 
     @Override
     protected Set<TableId> getAllTableIds(SnapshotContext ctx) throws Exception {
-<<<<<<< HEAD
-        Set<TableId> tableIds = new HashSet<>();
-        String catalogName = ctx.catalogName;
-        try (PreparedStatement statement = jdbcConnection.connection().prepareStatement("select owner, table_name  from dba_tables")){//todo replace with user_tables
-            ResultSet result = statement.executeQuery();
-            while (result.next()){
-                String schemaName = result.getString(1);
-                String tableName = result.getString(2);
-                TableId tableId = new TableId(catalogName, schemaName, tableName);
-                tableIds.add(tableId);
-            }
-        }
-        return tableIds;
-=======
         return jdbcConnection.getAllTableIds(ctx.catalogName,connectorConfig.getSchemaName(), false);
->>>>>>> d84d0289
         // this very slow approach(commented out), it took 30 minutes on an instance with 600 tables
         //return jdbcConnection.readTableNames(ctx.catalogName, null, null, new String[] {"TABLE"} );
     }
