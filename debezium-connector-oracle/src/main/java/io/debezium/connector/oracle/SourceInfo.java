--- conflicted
+++ resolved
@@ -7,12 +7,9 @@
 
 import java.time.Instant;
 
-<<<<<<< HEAD
 import io.debezium.connector.oracle.xstream.LcrPosition;
 import org.apache.kafka.connect.data.Struct;
 
-=======
->>>>>>> 5e89dcd0
 import io.debezium.annotation.NotThreadSafe;
 import io.debezium.connector.common.BaseSourceInfo;
 import io.debezium.relational.TableId;
@@ -30,7 +27,6 @@
     private String transactionId;
     private Instant sourceTime;
     private TableId tableId;
-
 
     protected SourceInfo(OracleConnectorConfig connectorConfig) {
         super(connectorConfig);
